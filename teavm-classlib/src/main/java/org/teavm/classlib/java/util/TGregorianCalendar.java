/*
 *  Licensed to the Apache Software Foundation (ASF) under one or more
 *  contributor license agreements.  See the NOTICE file distributed with
 *  this work for additional information regarding copyright ownership.
 *  The ASF licenses this file to You under the Apache License, Version 2.0
 *  (the "License"); you may not use this file except in compliance with
 *  the License.  You may obtain a copy of the License at
 *
 *     http://www.apache.org/licenses/LICENSE-2.0
 *
 *  Unless required by applicable law or agreed to in writing, software
 *  distributed under the License is distributed on an "AS IS" BASIS,
 *  WITHOUT WARRANTIES OR CONDITIONS OF ANY KIND, either express or implied.
 *  See the License for the specific language governing permissions and
 *  limitations under the License.
 */

package org.teavm.classlib.java.util;

public class TGregorianCalendar extends TCalendar {
    
    public static final int BC = 0;

    public static final int AD = 1;

    private static final long defaultGregorianCutover = -12219292800000l;

    private long gregorianCutover = defaultGregorianCutover;

    private transient int changeYear = 1582;

    private transient int julianSkew = ((changeYear - 2000) / 400) + julianError() - ((changeYear - 2000) / 100);

    static byte[] DaysInMonth = new byte[] { 31, 28, 31, 30, 31, 30, 31, 31, 30, 31, 30, 31 };

    private static int[] DaysInYear = new int[] { 0, 31, 59, 90, 120, 151, 181, 212, 243, 273, 304, 334 };

    private static int[] maximums = new int[] { 1, 292278994, 11, 53, 6, 31, 366, 7, 6, 1, 11, 23, 59, 59, 999,
            14 * 3600 * 1000, 7200000 };

    private static int[] minimums = new int[] { 0, 1, 0, 1, 0, 1, 1, 1, 1, 0, 0, 0, 0, 0, 0, -13 * 3600 * 1000, 0 };

    private static int[] leastMaximums = new int[] { 1, 292269054, 11, 50, 3, 28, 355, 7, 3, 1, 11, 23, 59, 59, 999,
            50400000, 1200000 };

    private boolean isCached;

    private int cachedFields[] = { 0, 0, 0, 0, 0, 0, 0, 0, 0, 0 };

    private long nextMidnightMillis = 0L;

    private long lastMidnightMillis = 0L;

    private int currentYearSkew = 10;

    private int lastYearSkew = 0;

    public TGregorianCalendar() {
        this(TLocale.getDefault());
    }
    
    public TGregorianCalendar(TTimeZone zone) {
        this(zone, TLocale.getDefault());
    }

    public TGregorianCalendar(int year, int month, int day) {
        set(year, month, day);
    }

    public TGregorianCalendar(int year, int month, int day, int hour, int minute) {
        set(year, month, day, hour, minute);
    }

    public TGregorianCalendar(int year, int month, int day, int hour, int minute, int second) {
        set(year, month, day, hour, minute, second);
    }

    TGregorianCalendar(long milliseconds) {
        this(false);
        setTimeInMillis(milliseconds);
    }

    public TGregorianCalendar(TLocale locale) {
        this(TTimeZone.getDefault(), locale);
    }

    public TGregorianCalendar(TTimeZone timezone) {
        this(timezone, TLocale.getDefault());
    }

    public TGregorianCalendar(TTimeZone timezone, TLocale locale) {
        super(timezone, locale);
        setTimeInMillis(System.currentTimeMillis());
    }
    
    public TGregorianCalendar(TTimeZone zone, TLocale locale) {
        this(locale);
        setTimeZone(zone);
    }

    TGregorianCalendar(@SuppressWarnings("unused") boolean ignored) {
        super(TTimeZone.getDefault());
        setFirstDayOfWeek(SUNDAY);
        setMinimalDaysInFirstWeek(1);
    }

    @Override
    public void add(int field, int value) {
        if (value == 0) {
            return;
        }
        if (field < 0 || field >= ZONE_OFFSET) {
            throw new IllegalArgumentException();
        }

        isCached = false;

        if (field == ERA) {
            complete();
            if (fields[ERA] == AD) {
                if (value >= 0) {
                    return;
                }
                set(ERA, BC);
            } else {
                if (value <= 0) {
                    return;
                }
                set(ERA, AD);
            }
            complete();
            return;
        }

        if (field == YEAR || field == MONTH) {
            complete();
            if (field == MONTH) {
                int month = fields[MONTH] + value;
                if (month < 0) {
                    value = (month - 11) / 12;
                    month = 12 + (month % 12);
                } else {
                    value = month / 12;
                }
                set(MONTH, month % 12);
            }
            set(YEAR, fields[YEAR] + value);
            int days = daysInMonth(isLeapYear(fields[YEAR]), fields[MONTH]);
            if (fields[DATE] > days) {
                set(DATE, days);
            }
            complete();
            return;
        }

        long multiplier = 0;
        getTimeInMillis(); // Update the time
        switch (field) {
            case MILLISECOND:
                time += value;
                break;
            case SECOND:
                time += value * 1000L;
                break;
            case MINUTE:
                time += value * 60000L;
                break;
            case HOUR:
            case HOUR_OF_DAY:
                time += value * 3600000L;
                break;
            case AM_PM:
                multiplier = 43200000L;
                break;
            case DATE:
            case DAY_OF_YEAR:
            case DAY_OF_WEEK:
                multiplier = 86400000L;
                break;
            case WEEK_OF_YEAR:
            case WEEK_OF_MONTH:
            case DAY_OF_WEEK_IN_MONTH:
                multiplier = 604800000L;
                break;
        }
        if (multiplier > 0) {
            int offset = getTimeZoneOffset(time);
            time += value * multiplier;
            int newOffset = getTimeZoneOffset(time);
            // Adjust for moving over a DST boundary
            if (newOffset != offset) {
                time += offset - newOffset;
            }
        }
        areFieldsSet = false;
        complete();
    }

    @Override
    public Object clone() {
        TGregorianCalendar thisClone = (TGregorianCalendar) super.clone();
        thisClone.cachedFields = cachedFields.clone();
        return thisClone;
    }

    private final void fullFieldsCalc(long timeVal, int millis, int zoneOffset) {
        long days = timeVal / 86400000;

        if (millis < 0) {
            millis += 86400000;
            days--;
        }
        // Cannot add ZONE_OFFSET to time as it might overflow
        millis += zoneOffset;
        while (millis < 0) {
            millis += 86400000;
            days--;
        }
        while (millis >= 86400000) {
            millis -= 86400000;
            days++;
        }

        int dayOfYear = computeYearAndDay(days, timeVal + zoneOffset);
        fields[DAY_OF_YEAR] = dayOfYear;
        if (fields[YEAR] == changeYear && gregorianCutover <= timeVal + zoneOffset) {
            dayOfYear += currentYearSkew;
        }
        int month = dayOfYear / 32;
        boolean leapYear = isLeapYear(fields[YEAR]);
        int date = dayOfYear - daysInYear(leapYear, month);
        if (date > daysInMonth(leapYear, month)) {
            date -= daysInMonth(leapYear, month);
            month++;
        }
        fields[DAY_OF_WEEK] = mod7(days - 3) + 1;
        int dstOffset = getTimeZoneOffset(timeVal);
        if (fields[YEAR] > 0) {
            dstOffset -= zoneOffset;
        }
        fields[DST_OFFSET] = dstOffset;
        if (dstOffset != 0) {
            long oldDays = days;
            millis += dstOffset;
            if (millis < 0) {
                millis += 86400000;
                days--;
            } else if (millis >= 86400000) {
                millis -= 86400000;
                days++;
            }
            if (oldDays != days) {
                dayOfYear = computeYearAndDay(days, timeVal - zoneOffset + dstOffset);
                fields[DAY_OF_YEAR] = dayOfYear;
                if (fields[YEAR] == changeYear && gregorianCutover <= timeVal - zoneOffset + dstOffset) {
                    dayOfYear += currentYearSkew;
                }
                month = dayOfYear / 32;
                leapYear = isLeapYear(fields[YEAR]);
                date = dayOfYear - daysInYear(leapYear, month);
                if (date > daysInMonth(leapYear, month)) {
                    date -= daysInMonth(leapYear, month);
                    month++;
                }
                fields[DAY_OF_WEEK] = mod7(days - 3) + 1;
            }
        }

        fields[MILLISECOND] = (millis % 1000);
        millis /= 1000;
        fields[SECOND] = (millis % 60);
        millis /= 60;
        fields[MINUTE] = (millis % 60);
        millis /= 60;
        fields[HOUR_OF_DAY] = (millis % 24);
        fields[AM_PM] = fields[HOUR_OF_DAY] > 11 ? 1 : 0;
        fields[HOUR] = fields[HOUR_OF_DAY] % 12;

        if (fields[YEAR] <= 0) {
            fields[ERA] = BC;
            fields[YEAR] = -fields[YEAR] + 1;
        } else {
            fields[ERA] = AD;
        }
        fields[MONTH] = month;
        fields[DATE] = date;
        fields[DAY_OF_WEEK_IN_MONTH] = (date - 1) / 7 + 1;
        fields[WEEK_OF_MONTH] = (date - 1 + mod7(days - date - 2 - (getFirstDayOfWeek() - 1))) / 7 + 1;
        int daysFromStart = mod7(days - 3 - (fields[DAY_OF_YEAR] - 1) - (getFirstDayOfWeek() - 1));
        int week = (fields[DAY_OF_YEAR] - 1 + daysFromStart) / 7 +
                (7 - daysFromStart >= getMinimalDaysInFirstWeek() ? 1 : 0);
        if (week == 0) {
            fields[WEEK_OF_YEAR] = 7 - mod7(daysFromStart - (isLeapYear(fields[YEAR] - 1) ? 2 : 1)) >= getMinimalDaysInFirstWeek() ? 53
                    : 52;
        } else if (fields[DAY_OF_YEAR] >= (leapYear ? 367 : 366) - mod7(daysFromStart + (leapYear ? 2 : 1))) {
            fields[WEEK_OF_YEAR] = 7 - mod7(daysFromStart + (leapYear ? 2 : 1)) >= getMinimalDaysInFirstWeek() ? 1
                    : week;
        } else {
            fields[WEEK_OF_YEAR] = week;
        }
    }

    private final void cachedFieldsCheckAndGet(long timeVal, long newTimeMillis, long newTimeMillisAdjusted,
            int millis, int zoneOffset) {
        int dstOffset = fields[DST_OFFSET];
        if (!isCached || newTimeMillis >= nextMidnightMillis || newTimeMillis <= lastMidnightMillis ||
                cachedFields[4] != zoneOffset || (dstOffset == 0 && (newTimeMillisAdjusted >= nextMidnightMillis)) ||
                (dstOffset != 0 && (newTimeMillisAdjusted <= lastMidnightMillis))) {
            fullFieldsCalc(timeVal, millis, zoneOffset);
            isCached = false;
        } else {
            fields[YEAR] = cachedFields[0];
            fields[MONTH] = cachedFields[1];
            fields[DATE] = cachedFields[2];
            fields[DAY_OF_WEEK] = cachedFields[3];
            fields[ERA] = cachedFields[5];
            fields[WEEK_OF_YEAR] = cachedFields[6];
            fields[WEEK_OF_MONTH] = cachedFields[7];
            fields[DAY_OF_YEAR] = cachedFields[8];
            fields[DAY_OF_WEEK_IN_MONTH] = cachedFields[9];
        }
    }

<<<<<<< HEAD
    int getTimeZoneOffset(long localTime) {
        return getTimeZone().getOffset(localTime);
=======
    private int getTimeZoneOffset(double time) {
        //return -TDate.getTimezoneOffset(time) * 1000 * 60;
        return getOffset((long)time);
>>>>>>> d11f59cd
    }

    private int getOffset(long localTime) {
        TTimeZone timeZone = getTimeZone();
        if (!timeZone.useDaylightTime()) {
            return timeZone.getRawOffset();
        }
        
        long dayCount = localTime / 86400000;
        int millis = (int) (localTime % 86400000);
        if (millis < 0) {
            millis += 86400000;
            dayCount--;
        }
        
        int year = 1970;
        long days = dayCount;
        if (localTime < gregorianCutover) {
            days -= julianSkew;
        }
        int approxYears;
        
        while ((approxYears = (int) (days / 365)) != 0) {
            year = year + approxYears;
            days = dayCount - daysFromBaseYear(year);
        }
        if (days < 0) {
            year = year - 1;
            days = days + 365 + (isLeapYear(year) ? 1 : 0);
            if (year == changeYear && localTime < gregorianCutover) {
                days -= julianError();
            }
        }
        if (year <= 0) {
            return timeZone.getRawOffset();
        }
        int dayOfYear = (int) days + 1;
        
        int month = dayOfYear / 32;
        boolean leapYear = isLeapYear(year);
        int date = dayOfYear - daysInYear(leapYear, month);
        if (date > daysInMonth(leapYear, month)) {
            date -= daysInMonth(leapYear, month);
            month++;
        }
        int dayOfWeek = mod7(dayCount - 3) + 1;
        int offset = timeZone.getOffset(AD, year, month, date, dayOfWeek,
                                        millis);
        return offset;
    }
    
    @Override
    protected void computeFields() {
        int zoneOffset = getTimeZoneOffset(time);

        if (!isSet[ZONE_OFFSET]) {
            fields[ZONE_OFFSET] = zoneOffset;
        }

        int millis = (int) (time % 86400000);
        int savedMillis = millis;
        int dstOffset = fields[DST_OFFSET];
        // compute without a change in daylight saving time
        int offset = zoneOffset + dstOffset;
        long newTime = time + offset;

        if (time > 0L && newTime < 0L && offset > 0) {
            newTime = 0x7fffffffffffffffL;
        } else if (time < 0L && newTime > 0L && offset < 0) {
            newTime = 0x8000000000000000L;
        }

        if (isCached) {
            if (millis < 0) {
                millis += 86400000;
            }

            // Cannot add ZONE_OFFSET to time as it might overflow
            millis += zoneOffset;
            millis += dstOffset;

            if (millis < 0) {
                millis += 86400000;
            } else if (millis >= 86400000) {
                millis -= 86400000;
            }

            fields[MILLISECOND] = (millis % 1000);
            millis /= 1000;
            fields[SECOND] = (millis % 60);
            millis /= 60;
            fields[MINUTE] = (millis % 60);
            millis /= 60;
            fields[HOUR_OF_DAY] = (millis % 24);
            millis /= 24;
            fields[AM_PM] = fields[HOUR_OF_DAY] > 11 ? 1 : 0;
            fields[HOUR] = fields[HOUR_OF_DAY] % 12;

            long newTimeAdjusted = newTime;
            if (newTime > 0L && newTimeAdjusted < 0L && dstOffset == 0) {
                newTimeAdjusted = 0x7fffffffffffffffL;
            } else if (newTime < 0L && newTimeAdjusted > 0L && dstOffset != 0) {
                newTimeAdjusted = 0x8000000000000000L;
            }

            cachedFieldsCheckAndGet(time, newTime, newTimeAdjusted, savedMillis, zoneOffset);
        } else {
            fullFieldsCalc(time, savedMillis, zoneOffset);
        }

        for (int i = 0; i < FIELD_COUNT; i++) {
            isSet[i] = true;
        }

        // Caching
        if (!isCached && newTime != 0x7fffffffffffffffL && newTime != 0x8000000000000000L) {
            int cacheMillis = 0;

            cachedFields[0] = fields[YEAR];
            cachedFields[1] = fields[MONTH];
            cachedFields[2] = fields[DATE];
            cachedFields[3] = fields[DAY_OF_WEEK];
            cachedFields[4] = zoneOffset;
            cachedFields[5] = fields[ERA];
            cachedFields[6] = fields[WEEK_OF_YEAR];
            cachedFields[7] = fields[WEEK_OF_MONTH];
            cachedFields[8] = fields[DAY_OF_YEAR];
            cachedFields[9] = fields[DAY_OF_WEEK_IN_MONTH];

            cacheMillis += (23 - fields[HOUR_OF_DAY]) * 60 * 60 * 1000;
            cacheMillis += (59 - fields[MINUTE]) * 60 * 1000;
            cacheMillis += (59 - fields[SECOND]) * 1000;
            nextMidnightMillis = newTime + cacheMillis;

            cacheMillis = fields[HOUR_OF_DAY] * 60 * 60 * 1000;
            cacheMillis += fields[MINUTE] * 60 * 1000;
            cacheMillis += fields[SECOND] * 1000;
            lastMidnightMillis = newTime - cacheMillis;

            isCached = true;
        }
    }

    @Override
    protected void computeTime() {
        if (!isLenient()) {
            if (isSet[HOUR_OF_DAY]) {
                if (fields[HOUR_OF_DAY] < 0 || fields[HOUR_OF_DAY] > 23) {
                    throw new IllegalArgumentException();
                }
            } else if (isSet[HOUR] && (fields[HOUR] < 0 || fields[HOUR] > 11)) {
                throw new IllegalArgumentException();
            }
            if (isSet[MINUTE] && (fields[MINUTE] < 0 || fields[MINUTE] > 59)) {
                throw new IllegalArgumentException();
            }
            if (isSet[SECOND] && (fields[SECOND] < 0 || fields[SECOND] > 59)) {
                throw new IllegalArgumentException();
            }
            if (isSet[MILLISECOND] && (fields[MILLISECOND] < 0 || fields[MILLISECOND] > 999)) {
                throw new IllegalArgumentException();
            }
            if (isSet[WEEK_OF_YEAR] && (fields[WEEK_OF_YEAR] < 1 || fields[WEEK_OF_YEAR] > 53)) {
                throw new IllegalArgumentException();
            }
            if (isSet[DAY_OF_WEEK] && (fields[DAY_OF_WEEK] < 1 || fields[DAY_OF_WEEK] > 7)) {
                throw new IllegalArgumentException();
            }
            if (isSet[DAY_OF_WEEK_IN_MONTH] && (fields[DAY_OF_WEEK_IN_MONTH] < 1 || fields[DAY_OF_WEEK_IN_MONTH] > 6)) {
                throw new IllegalArgumentException();
            }
            if (isSet[WEEK_OF_MONTH] && (fields[WEEK_OF_MONTH] < 1 || fields[WEEK_OF_MONTH] > 6)) {
                throw new IllegalArgumentException();
            }
            if (isSet[AM_PM] && fields[AM_PM] != AM && fields[AM_PM] != PM) {
                throw new IllegalArgumentException();
            }
            if (isSet[HOUR] && (fields[HOUR] < 0 || fields[HOUR] > 11)) {
                throw new IllegalArgumentException();
            }
            if (isSet[YEAR]) {
                if (isSet[ERA] && fields[ERA] == BC && (fields[YEAR] < 1 || fields[YEAR] > 292269054)) {
                    throw new IllegalArgumentException();
                } else if (fields[YEAR] < 1 || fields[YEAR] > 292278994) {
                    throw new IllegalArgumentException();
                }
            }
            if (isSet[MONTH] && (fields[MONTH] < 0 || fields[MONTH] > 11)) {
                throw new IllegalArgumentException();
            }
        }

        long timeVal;
        long hour = 0;
        if (isSet[HOUR_OF_DAY] && lastTimeFieldSet != HOUR) {
            hour = fields[HOUR_OF_DAY];
        } else if (isSet[HOUR]) {
            hour = (fields[AM_PM] * 12) + fields[HOUR];
        }
        timeVal = hour * 3600000;

        if (isSet[MINUTE]) {
            timeVal += ((long) fields[MINUTE]) * 60000;
        }
        if (isSet[SECOND]) {
            timeVal += ((long) fields[SECOND]) * 1000;
        }
        if (isSet[MILLISECOND]) {
            timeVal += fields[MILLISECOND];
        }

        long days;
        int year = isSet[YEAR] ? fields[YEAR] : 1970;
        if (isSet[ERA]) {
            // Always test for valid ERA, even if the Calendar is lenient
            if (fields[ERA] != BC && fields[ERA] != AD) {
                throw new IllegalArgumentException();
            }
            if (fields[ERA] == BC) {
                year = 1 - year;
            }
        }

        boolean weekMonthSet = isSet[WEEK_OF_MONTH] || isSet[DAY_OF_WEEK_IN_MONTH];
        boolean useMonth = (isSet[DATE] || isSet[MONTH] || weekMonthSet) && lastDateFieldSet != DAY_OF_YEAR;
        if (useMonth && (lastDateFieldSet == DAY_OF_WEEK || lastDateFieldSet == WEEK_OF_YEAR)) {
            if (isSet[WEEK_OF_YEAR] && isSet[DAY_OF_WEEK]) {
                useMonth = lastDateFieldSet != WEEK_OF_YEAR && weekMonthSet && isSet[DAY_OF_WEEK];
            } else if (isSet[DAY_OF_YEAR]) {
                useMonth = isSet[DATE] && isSet[MONTH];
            }
        }

        if (useMonth) {
            int month = fields[MONTH];
            year += month / 12;
            month %= 12;
            if (month < 0) {
                year--;
                month += 12;
            }
            boolean leapYear = isLeapYear(year);
            days = daysFromBaseYear(year) + daysInYear(leapYear, month);
            boolean useDate = isSet[DATE];
            if (useDate &&
                    (lastDateFieldSet == DAY_OF_WEEK || lastDateFieldSet == WEEK_OF_MONTH || lastDateFieldSet == DAY_OF_WEEK_IN_MONTH)) {
                useDate = !(isSet[DAY_OF_WEEK] && weekMonthSet);
            }
            if (useDate) {
                if (!isLenient() && (fields[DATE] < 1 || fields[DATE] > daysInMonth(leapYear, month))) {
                    throw new IllegalArgumentException();
                }
                days += fields[DATE] - 1;
            } else {
                int dayOfWeek;
                if (isSet[DAY_OF_WEEK]) {
                    dayOfWeek = fields[DAY_OF_WEEK] - 1;
                } else {
                    dayOfWeek = getFirstDayOfWeek() - 1;
                }
                if (isSet[WEEK_OF_MONTH] && lastDateFieldSet != DAY_OF_WEEK_IN_MONTH) {
                    int skew = mod7(days - 3 - (getFirstDayOfWeek() - 1));
                    days += (fields[WEEK_OF_MONTH] - 1) * 7 + mod7(skew + dayOfWeek - (days - 2)) - skew;
                } else if (isSet[DAY_OF_WEEK_IN_MONTH]) {
                    if (fields[DAY_OF_WEEK_IN_MONTH] >= 0) {
                        days += mod7(dayOfWeek - (days - 3)) + (fields[DAY_OF_WEEK_IN_MONTH] - 1) * 7;
                    } else {
                        days += daysInMonth(leapYear, month) +
                                mod7(dayOfWeek - (days + daysInMonth(leapYear, month) - 3)) +
                                fields[DAY_OF_WEEK_IN_MONTH] * 7;
                    }
                } else if (isSet[DAY_OF_WEEK]) {
                    int skew = mod7(days - 3 - (getFirstDayOfWeek() - 1));
                    days += mod7(mod7(skew + dayOfWeek - (days - 3)) - skew);
                }
            }
        } else {
            boolean useWeekYear = isSet[WEEK_OF_YEAR] && lastDateFieldSet != DAY_OF_YEAR;
            if (useWeekYear && isSet[DAY_OF_YEAR]) {
                useWeekYear = isSet[DAY_OF_WEEK];
            }
            days = daysFromBaseYear(year);
            if (useWeekYear) {
                int dayOfWeek;
                if (isSet[DAY_OF_WEEK]) {
                    dayOfWeek = fields[DAY_OF_WEEK] - 1;
                } else {
                    dayOfWeek = getFirstDayOfWeek() - 1;
                }
                int skew = mod7(days - 3 - (getFirstDayOfWeek() - 1));
                days += (fields[WEEK_OF_YEAR] - 1) * 7 + mod7(skew + dayOfWeek - (days - 3)) - skew;
                if (7 - skew < getMinimalDaysInFirstWeek()) {
                    days += 7;
                }
            } else if (isSet[DAY_OF_YEAR]) {
                if (!isLenient() &&
                        (fields[DAY_OF_YEAR] < 1 || fields[DAY_OF_YEAR] > (365 + (isLeapYear(year) ? 1 : 0)))) {
                    throw new IllegalArgumentException();
                }
                days += fields[DAY_OF_YEAR] - 1;
            } else if (isSet[DAY_OF_WEEK]) {
                days += mod7(fields[DAY_OF_WEEK] - 1 - (days - 3));
            }
        }
        lastDateFieldSet = 0;

        timeVal += days * 86400000;
        // Use local time to compare with the gregorian change
        if (year == changeYear && timeVal >= gregorianCutover + julianError() * 86400000L) {
            timeVal -= julianError() * 86400000L;
        }

        this.time = timeVal - getTimeZoneOffset(timeVal);
    }

    private int computeYearAndDay(long dayCount, long localTime) {
        int year = 1970;
        long days = dayCount;
        if (localTime < gregorianCutover) {
            days -= julianSkew;
        }
        int approxYears;

        while ((approxYears = (int) (days / 365)) != 0) {
            year = year + approxYears;
            days = dayCount - daysFromBaseYear(year);
        }
        if (days < 0) {
            year = year - 1;
            days = days + daysInYear(year);
        }
        fields[YEAR] = year;
        return (int) days + 1;
    }

    private long daysFromBaseYear(int iyear) {
        long year = iyear;

        if (year >= 1970) {
            long days = (year - 1970) * 365 + ((year - 1969) / 4);
            if (year > changeYear) {
                days -= ((year - 1901) / 100) - ((year - 1601) / 400);
            } else {
                if (year == changeYear) {
                    days += currentYearSkew;
                } else if (year == changeYear - 1) {
                    days += lastYearSkew;
                } else {
                    days += julianSkew;
                }
            }
            return days;
        } else if (year <= changeYear) {
            return (year - 1970) * 365 + ((year - 1972) / 4) + julianSkew;
        }
        return (year - 1970) * 365 + ((year - 1972) / 4) - ((year - 2000) / 100) + ((year - 2000) / 400);
    }

    private int daysInMonth() {
        return daysInMonth(isLeapYear(fields[YEAR]), fields[MONTH]);
    }

    private int daysInMonth(boolean leapYear, int month) {
        if (leapYear && month == FEBRUARY) {
            return DaysInMonth[month] + 1;
        }

        return DaysInMonth[month];
    }

    private int daysInYear(int year) {
        int daysInYear = isLeapYear(year) ? 366 : 365;
        if (year == changeYear) {
            daysInYear -= currentYearSkew;
        }
        if (year == changeYear - 1) {
            daysInYear -= lastYearSkew;
        }
        return daysInYear;
    }

    private int daysInYear(boolean leapYear, int month) {
        if (leapYear && month > FEBRUARY) {
            return DaysInYear[month] + 1;
        }

        return DaysInYear[month];
    }

    @Override
    public boolean equals(Object object) {
        return super.equals(object) && gregorianCutover == ((TGregorianCalendar) object).gregorianCutover;
    }

    @Override
    public int getActualMaximum(int field) {
        int value;
        if ((value = maximums[field]) == leastMaximums[field]) {
            return value;
        }

        switch (field) {
            case WEEK_OF_YEAR:
            case WEEK_OF_MONTH:
                isCached = false;
                break;
        }

        complete();
        long orgTime = time;
        int result = 0;
        switch (field) {
            case WEEK_OF_YEAR:
                set(DATE, 31);
                set(MONTH, DECEMBER);
                result = get(WEEK_OF_YEAR);
                if (result == 1) {
                    set(DATE, 31 - 7);
                    result = get(WEEK_OF_YEAR);
                }
                areFieldsSet = false;
                break;
            case WEEK_OF_MONTH:
                set(DATE, daysInMonth());
                result = get(WEEK_OF_MONTH);
                areFieldsSet = false;
                break;
            case DATE:
                return daysInMonth();
            case DAY_OF_YEAR:
                return daysInYear(fields[YEAR]);
            case DAY_OF_WEEK_IN_MONTH:
                result = get(DAY_OF_WEEK_IN_MONTH) + ((daysInMonth() - get(DATE)) / 7);
                break;
            case YEAR:
                TGregorianCalendar clone = (TGregorianCalendar) clone();
                if (get(ERA) == AD) {
                    clone.setTimeInMillis(Long.MAX_VALUE);
                } else {
                    clone.setTimeInMillis(Long.MIN_VALUE);
                }
                result = clone.get(YEAR);
                clone.set(YEAR, get(YEAR));
                if (clone.before(this)) {
                    result--;
                }
                break;
            case DST_OFFSET:
                result = getMaximum(DST_OFFSET);
                break;
        }
        time = orgTime;
        return result;
    }

    @Override
    public int getActualMinimum(int field) {
        return getMinimum(field);
    }

    @Override
    public int getGreatestMinimum(int field) {
        return minimums[field];
    }

    public final TDate getGregorianChange() {
        return new TDate(gregorianCutover);
    }

    @Override
    public int getLeastMaximum(int field) {
        // return value for WEEK_OF_YEAR should make corresponding changes when
        // the gregorian change date have been reset.
        if (gregorianCutover != defaultGregorianCutover && field == WEEK_OF_YEAR) {
            long currentTimeInMillis = time;
            setTimeInMillis(gregorianCutover);
            int actual = getActualMaximum(field);
            setTimeInMillis(currentTimeInMillis);
            return actual;
        }
        return leastMaximums[field];
    }

    @Override
    public int getMaximum(int field) {
        return maximums[field];
    }

    @Override
    public int getMinimum(int field) {
        return minimums[field];
    }

    @Override
    public int hashCode() {
        return super.hashCode() + ((int) (gregorianCutover >>> 32) ^ (int) gregorianCutover);
    }

    public boolean isLeapYear(int year) {
        if (year > changeYear) {
            return year % 4 == 0 && (year % 100 != 0 || year % 400 == 0);
        }

        return year % 4 == 0;
    }

    private int julianError() {
        return changeYear / 100 - changeYear / 400 - 2;
    }

    private int mod(int value, int mod) {
        int rem = value % mod;
        if (value < 0 && rem < 0) {
            return rem + mod;
        }
        return rem;
    }

    private int mod7(long num1) {
        int rem = (int) (num1 % 7);
        if (num1 < 0 && rem < 0) {
            return rem + 7;
        }
        return rem;
    }

    @Override
    public void roll(int field, int value) {
        if (value == 0) {
            return;
        }
        if (field < 0 || field >= ZONE_OFFSET) {
            throw new IllegalArgumentException();
        }

        isCached = false;

        complete();
        int days, day, mod, maxWeeks, newWeek;
        int max = -1;
        switch (field) {
            case YEAR:
                max = maximums[field];
                break;
            case WEEK_OF_YEAR:
                days = daysInYear(fields[YEAR]);
                day = DAY_OF_YEAR;
                mod = mod7(fields[DAY_OF_WEEK] - fields[day] - (getFirstDayOfWeek() - 1));
                maxWeeks = (days - 1 + mod) / 7 + 1;
                newWeek = mod(fields[field] - 1 + value, maxWeeks) + 1;
                if (newWeek == maxWeeks) {
                    int addDays = (newWeek - fields[field]) * 7;
                    if (fields[day] > addDays && fields[day] + addDays > days) {
                        set(field, 1);
                    } else {
                        set(field, newWeek - 1);
                    }
                } else if (newWeek == 1) {
                    int week = (fields[day] - ((fields[day] - 1) / 7 * 7) - 1 + mod) / 7 + 1;
                    if (week > 1) {
                        set(field, 1);
                    } else {
                        set(field, newWeek);
                    }
                } else {
                    set(field, newWeek);
                }
                break;
            case WEEK_OF_MONTH:
                days = daysInMonth();
                day = DATE;
                mod = mod7(fields[DAY_OF_WEEK] - fields[day] - (getFirstDayOfWeek() - 1));
                maxWeeks = (days - 1 + mod) / 7 + 1;
                newWeek = mod(fields[field] - 1 + value, maxWeeks) + 1;
                if (newWeek == maxWeeks) {
                    if (fields[day] + (newWeek - fields[field]) * 7 > days) {
                        set(day, days);
                    } else {
                        set(field, newWeek);
                    }
                } else if (newWeek == 1) {
                    int week = (fields[day] - ((fields[day] - 1) / 7 * 7) - 1 + mod) / 7 + 1;
                    if (week > 1) {
                        set(day, 1);
                    } else {
                        set(field, newWeek);
                    }
                } else {
                    set(field, newWeek);
                }
                break;
            case DATE:
                max = daysInMonth();
                break;
            case DAY_OF_YEAR:
                max = daysInYear(fields[YEAR]);
                break;
            case DAY_OF_WEEK:
                max = maximums[field];
                lastDateFieldSet = WEEK_OF_MONTH;
                break;
            case DAY_OF_WEEK_IN_MONTH:
                max = (fields[DATE] + ((daysInMonth() - fields[DATE]) / 7 * 7) - 1) / 7 + 1;
                break;

            case ERA:
            case MONTH:
            case AM_PM:
            case HOUR:
            case HOUR_OF_DAY:
            case MINUTE:
            case SECOND:
            case MILLISECOND:
                set(field, mod(fields[field] + value, maximums[field] + 1));
                if (field == MONTH && fields[DATE] > daysInMonth()) {
                    set(DATE, daysInMonth());
                } else if (field == AM_PM) {
                    lastTimeFieldSet = HOUR;
                }
                break;
        }
        if (max != -1) {
            set(field, mod(fields[field] - 1 + value, max) + 1);
        }
        complete();
    }

    @Override
    public void roll(int field, boolean increment) {
        roll(field, increment ? 1 : -1);
    }

    public void setGregorianChange(TDate date) {
        gregorianCutover = date.getTime();
        TGregorianCalendar cal = new TGregorianCalendar();
        cal.setTime(date);
        changeYear = cal.get(YEAR);
        if (cal.get(ERA) == BC) {
            changeYear = 1 - changeYear;
        }
        julianSkew = ((changeYear - 2000) / 400) + julianError() - ((changeYear - 2000) / 100);
        isCached = false;
        int dayOfYear = cal.get(DAY_OF_YEAR);
        if (dayOfYear < julianSkew) {
            currentYearSkew = dayOfYear - 1;
            lastYearSkew = julianSkew - dayOfYear + 1;
        } else {
            lastYearSkew = 0;
            currentYearSkew = julianSkew;
        }
        isCached = false;
    }

    @Override
    public void setFirstDayOfWeek(int value) {
        super.setFirstDayOfWeek(value);
        isCached = false;
    }

    @Override
    public void setMinimalDaysInFirstWeek(int value) {
        super.setMinimalDaysInFirstWeek(value);
        isCached = false;
    }
}<|MERGE_RESOLUTION|>--- conflicted
+++ resolved
@@ -18,7 +18,7 @@
 package org.teavm.classlib.java.util;
 
 public class TGregorianCalendar extends TCalendar {
-    
+
     public static final int BC = 0;
 
     public static final int AD = 1;
@@ -57,10 +57,6 @@
 
     public TGregorianCalendar() {
         this(TLocale.getDefault());
-    }
-    
-    public TGregorianCalendar(TTimeZone zone) {
-        this(zone, TLocale.getDefault());
     }
 
     public TGregorianCalendar(int year, int month, int day) {
@@ -84,18 +80,13 @@
         this(TTimeZone.getDefault(), locale);
     }
 
-    public TGregorianCalendar(TTimeZone timezone) {
-        this(timezone, TLocale.getDefault());
+    public TGregorianCalendar(TTimeZone zone) {
+        this(zone, TLocale.getDefault());
     }
 
     public TGregorianCalendar(TTimeZone timezone, TLocale locale) {
         super(timezone, locale);
         setTimeInMillis(System.currentTimeMillis());
-    }
-    
-    public TGregorianCalendar(TTimeZone zone, TLocale locale) {
-        this(locale);
-        setTimeZone(zone);
     }
 
     TGregorianCalendar(@SuppressWarnings("unused") boolean ignored) {
@@ -321,65 +312,10 @@
         }
     }
 
-<<<<<<< HEAD
     int getTimeZoneOffset(long localTime) {
         return getTimeZone().getOffset(localTime);
-=======
-    private int getTimeZoneOffset(double time) {
-        //return -TDate.getTimezoneOffset(time) * 1000 * 60;
-        return getOffset((long)time);
->>>>>>> d11f59cd
-    }
-
-    private int getOffset(long localTime) {
-        TTimeZone timeZone = getTimeZone();
-        if (!timeZone.useDaylightTime()) {
-            return timeZone.getRawOffset();
-        }
-        
-        long dayCount = localTime / 86400000;
-        int millis = (int) (localTime % 86400000);
-        if (millis < 0) {
-            millis += 86400000;
-            dayCount--;
-        }
-        
-        int year = 1970;
-        long days = dayCount;
-        if (localTime < gregorianCutover) {
-            days -= julianSkew;
-        }
-        int approxYears;
-        
-        while ((approxYears = (int) (days / 365)) != 0) {
-            year = year + approxYears;
-            days = dayCount - daysFromBaseYear(year);
-        }
-        if (days < 0) {
-            year = year - 1;
-            days = days + 365 + (isLeapYear(year) ? 1 : 0);
-            if (year == changeYear && localTime < gregorianCutover) {
-                days -= julianError();
-            }
-        }
-        if (year <= 0) {
-            return timeZone.getRawOffset();
-        }
-        int dayOfYear = (int) days + 1;
-        
-        int month = dayOfYear / 32;
-        boolean leapYear = isLeapYear(year);
-        int date = dayOfYear - daysInYear(leapYear, month);
-        if (date > daysInMonth(leapYear, month)) {
-            date -= daysInMonth(leapYear, month);
-            month++;
-        }
-        int dayOfWeek = mod7(dayCount - 3) + 1;
-        int offset = timeZone.getOffset(AD, year, month, date, dayOfWeek,
-                                        millis);
-        return offset;
-    }
-    
+    }
+
     @Override
     protected void computeFields() {
         int zoneOffset = getTimeZoneOffset(time);
